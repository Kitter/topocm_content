--- conflicted
+++ resolved
@@ -175,7 +175,6 @@
    },
    "outputs": [],
    "source": [
-<<<<<<< HEAD
     "if os.path.exists('first_plot_data_ms.dat') and os.path.exists('first_plot_data_qs.dat'):\n",
     "    ms = np.loadtxt('first_plot_data_ms.dat')\n",
     "    qs = np.loadtxt('first_plot_data_qs.dat')\n",
@@ -186,28 +185,6 @@
     "    qs = [phase_diagram(30, ms, p)[0] for p.disorder in np.linspace(0, .8, 10)]\n",
     "    np.savetxt('first_plot_data_ms.dat', ms)\n",
     "    np.savetxt('first_plot_data_qs.dat', qs) \n",
-=======
-    "# This cell generates data\n",
-    "\n",
-    "p = SimpleNamespace(t=1.0, delta=1.0)\n",
-    "ms = np.linspace(-.5, .5, 50)\n",
-    "qs = [phase_diagram(30, ms, p)[0] for p.disorder in np.linspace(0, .8, 10)]\n",
-    "\n",
-    "np.savetxt('first_plot_data_ms.dat', ms)\n",
-    "np.savetxt('first_plot_data_qs.dat', qs) "
-   ]
-  },
-  {
-   "cell_type": "code",
-   "execution_count": null,
-   "metadata": {
-    "collapsed": false
-   },
-   "outputs": [],
-   "source": [
-    "ms = np.loadtxt('first_plot_data_ms.dat')\n",
-    "qs = np.loadtxt('first_plot_data_qs.dat')    \n",
->>>>>>> 7422b593
     "\n",
     "fig, ax = plt.subplots(figsize=(6, 4))\n",
     "ax.set_prop_cycle('alpha', np.linspace(0, 1, len(qs)))\n",
